--- conflicted
+++ resolved
@@ -16,15 +16,12 @@
 serde_json = "1"
 serde = { version = "1", features = ["derive"] }
 chrono = { version = "0.4", features = ["serde"] }
-<<<<<<< HEAD
-serde_qs = "0.6.1"
-=======
 thiserror = "1"
 
 [dev-dependencies]
 env_logger = "0.7"
 actix_derive = "0.5"
->>>>>>> 00bf95c1
+serde_qs = "0.6.1"
 
 [workspace]
 members = [
@@ -38,10 +35,7 @@
 actix-cache = { path = "." }
 actix-cache-redis = { path = "actix-cache-redis" }
 actix-cache-backend = { path = "actix-cache-backend" }
-<<<<<<< HEAD
 actix-cache-derive = { path = "actix-cache-derive" }
-=======
 
 [[example]]
 name = "debug"
->>>>>>> 00bf95c1
